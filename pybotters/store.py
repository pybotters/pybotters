--- conflicted
+++ resolved
@@ -156,14 +156,10 @@
             for k in keys:
                 del self._data[k]
 
-<<<<<<< HEAD
-    def get(self, item: Item) -> Optional[Item]:
+    def get(self, item: Item) -> Item | None:
         """
         Item を取得します
         """
-=======
-    def get(self, item: Item) -> Item | None:
->>>>>>> 04570199
         if self._keys:
             try:
                 keyitem = {k: item[k] for k in self._keys}
@@ -188,14 +184,10 @@
                     del self._index[keyhash]
                     return ret
 
-<<<<<<< HEAD
-    def find(self, query: Optional[Item] = None) -> list[Item]:
+    def find(self, query: Item | None = None) -> list[Item]:
         """
         Item のリストを取得します
         """
-=======
-    def find(self, query: Item | None = None) -> list[Item]:
->>>>>>> 04570199
         if query:
             return [
                 item
